--- conflicted
+++ resolved
@@ -9,19 +9,23 @@
 Fixed: For any bug fixes.
 Security: For vulnerabilities.
 
-<<<<<<< HEAD
+
 ## [0.6.0] - forthcoming
-=======
-## [0.5.3] - 2024-10-21
->>>>>>> 7afb263e
 ### Added
-- full support for Anthropic AI models through Anthropic API
 - inline documentation for package and public functions
-### Fixed
-- updated documentation to include Anthropic
+- support for ensemble reviews
 ### Changed
 - deep code refactoring
 - multiple package reorganization
+### Fixed
+- updated documentation to include model ensemble
+- updated terminal init app to include model ensemble
+
+## [0.5.3] - 2024-10-21
+### Added
+- full support for Anthropic AI models through Anthropic API
+### Fixed
+- updated documentation to include Anthropic
 
 ## [0.5.2] - 2024-10-15
 ### Added
